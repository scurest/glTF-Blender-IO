--- conflicted
+++ resolved
@@ -15,13 +15,8 @@
 bl_info = {
     'name': 'glTF 2.0 format',
     'author': 'Julien Duroure, Norbert Nopper, Urs Hanselmann, Moritz Becher, Benjamin Schmithüsen, Jim Eckerlein, and many external contributors',
-<<<<<<< HEAD
-    "version": (1, 3, 11),
+    "version": (1, 3, 12),
     'blender': (2, 90, 0),
-=======
-    "version": (1, 2, 74),
-    'blender': (2, 83, 9),
->>>>>>> 9061144d
     'location': 'File > Import-Export',
     'description': 'Import-Export as glTF 2.0',
     'warning': '',
